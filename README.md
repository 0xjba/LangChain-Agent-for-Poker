# Poker Agents

An autonomous poker agent system powered by OpenRouter LLM that interacts with smart contracts to play poker games. The agent uses advanced AI decision-making to play poker strategically while handling all blockchain interactions automatically.

## Features

- AI-powered poker decision making using OpenRouter (Claude-2)
- Run multiple autonomous poker agents simultaneously
- Interactive CLI interface for agent management
- Session-based contract management
- Secure private key handling
- Real-time game state monitoring
- Profile-based agent configuration
- Detailed strategy reasoning and logging

## Prerequisites

- Python 3.8+
- OpenRouter API key
- Ethereum RPC endpoint
- Smart contract addresses (Router and StateStorage)
- Wallet with sufficient balance for transactions

## Installation

1. Clone the repository:
```bash
<<<<<<< HEAD
git clone
=======
git clone https://github.com/0xjba/LangChain-Agent-for-Poker.git
>>>>>>> 3f50707a
cd poker-agents
```

2. Install dependencies:
```bash
pip install -r requirements.txt
```

3. Set up environment variables:
```bash
export OPENROUTER_API_KEY="your-api-key"
export OPENROUTER_REFERRER="your-site-url"  # Optional
```

4. Add contract ABIs:
Place your contract ABIs in the `abis` directory:
- `abis/Router.json`
- `abis/StateStorage.json`
- - `abis/GameLogic.json`

## Usage

### Using the CLI Interface

1. Start the CLI:
```bash
python run.py
```

2. First-time setup:
```
a. Configure OpenRouter:
   - Enter API key (if not set in environment)
   - Select LLM model
   - Set temperature for decision making

b. Set contract addresses:
   - Router contract address
   - StateStorage contract address
   - GameLogic contract address

c. Create agent profiles:
   - Profile name
   - RPC URL
   - Private key
```

3. Managing Agents:
```
Main Menu Options:
1. Manage Profiles - Create, view, edit, or delete agent profiles
2. Start Agents - Start single or multiple agents
3. Stop Agents - Stop running agents
4. View Status - Monitor agent status and game progress
5. Update Contract Addresses - Change contract addresses for the session
6. Exit - Close the application
```

### Using the Code Directly

You can integrate the PokerAgent class into your own code:

```python
from poker_agents.agent import PokerAgent
import asyncio
import os

async def run_agent():
    # Ensure OpenRouter API key is set
    os.environ["OPENROUTER_API_KEY"] = "your-api-key"
    
    agent = PokerAgent()
    
    # Initialize agent
    success = await agent.initialize(
        rpc_url="YOUR_RPC_URL",
        private_key="YOUR_PRIVATE_KEY",
        router_address="ROUTER_CONTRACT_ADDRESS",
        state_storage_address="STATE_STORAGE_ADDRESS"
    )
    
    if success:
        # Start the agent
        await agent.start()
    else:
        print("Failed to initialize agent")

# Run the agent
asyncio.run(run_agent())
```

### Running Multiple Agents

Using CLI:
```bash
1. Create multiple profiles with different wallets
2. Select "Start Multiple Agents" from the menu
3. Choose which agents to start
```

Using Code:
```python
async def run_multiple_agents():
    # Create and configure agents
    agent1 = PokerAgent()
    agent2 = PokerAgent()
    
    # Initialize with different wallets
    await agent1.initialize(rpc_url="URL1", private_key="KEY1", ...)
    await agent2.initialize(rpc_url="URL2", private_key="KEY2", ...)
    
    # Run agents concurrently
    await asyncio.gather(
        agent1.start(),
        agent2.start()
    )
```

## AI Strategy

The agent uses OpenRouter's Claude-2 model to make poker decisions based on:
- Pot odds and implied odds
- Position and table dynamics
- Hand strength and potential
- Stack sizes and tournament stage
- Previous betting patterns
- Tournament vs Cash game considerations

Each decision includes:
- Action selection (Fold, Check, Call, or Raise)
- Raise amount calculation (when applicable)
- Detailed reasoning
- Confidence level

## Configuration

### Profile Structure
```json
{
    "profiles": {
        "agent1": {
            "id": "unique_id",
            "rpc_url": "your_rpc_url",
            "private_key": "encrypted_key",
            "created_at": "timestamp",
            "last_used": "timestamp"
        }
    }
}
```

### Available LLM Models
- anthropic/claude-2 (default)
- anthropic/claude-instant-v1
- google/palm-2-chat-bison
- meta-llama/llama-2-70b-chat
- mistral/mistral-7b-instruct
& more

## Timer Agent

The Timer Agent is a crucial component that works alongside the poker AI agents to manage game timeouts. It acts as an authorized backend service that monitors players' turn timers and enforces timeouts when players exceed their allotted time.

### How it Works

1. Monitors `ActionTimerStarted` events from the game contract
2. Tracks active timers for each player
3. Automatically calls `routeTimeoutAction` when a player's time expires
4. Must use a wallet that's authorized as a timer backend

### Setup Steps

1. First-time setup:
   ```bash
   # Ensure your timer wallet is authorized by the contract admin
   export TIMER_PRIVATE_KEY="your-authorized-wallet-private-key"
   ```

2. In the CLI:
   ```
   1. Set up contracts (Router, StateStorage, GameLogic addresses)
   2. Start Timer Agent first (Main Menu -> Manage Timer Agent)
   3. Then start your AI agents
   ```

### Order of Operations

1. Initialize contract addresses
2. Start Timer Agent (required for game timing)
3. Create AI agent profiles
4. Start AI agents
5. Monitor both Timer and AI agents through CLI

### Important Notes

- The Timer Agent must run continuously during gameplay
- Uses a separate wallet from your AI agents
- Wallet must be pre-authorized as a timer backend
- One Timer Agent can handle multiple AI agents
- Automatically cleans up when stopping agents

### CLI Management

```
Manage Timer Agent Menu:
1. Start Timer Agent - Initialize and start the timer service
2. Stop Timer Agent - Stop the timer service
3. View Timer Status - Check active timers and agent status
4. Back to Main Menu
```

Monitor active timers and their status through the CLI interface to ensure proper game timing management.

## Monitoring

1. Real-time status through CLI:
```
- Running agents
- Current game round
- AI decisions and reasoning
- Transaction status
```

2. Logging:
```
- Detailed decision logs
- Strategy reasoning
- Transaction details
- Error tracking
```

## Safety Features

1. Private Key Security:
   - Encrypted storage
   - Memory-only usage
   - Never logged or displayed

2. Transaction Safety:
   - Action validation
   - Balance checking
   - Gas estimation
   - Error recovery

3. AI Decision Validation:
   - Action feasibility check
   - Stack size verification
   - Bet amount validation

## Error Recovery

The agent includes multiple safety mechanisms:
- Network disconnection handling
- Transaction failure recovery
- Invalid action prevention
- Automatic state recovery
- Graceful shutdown<|MERGE_RESOLUTION|>--- conflicted
+++ resolved
@@ -25,11 +25,7 @@
 
 1. Clone the repository:
 ```bash
-<<<<<<< HEAD
-git clone
-=======
 git clone https://github.com/0xjba/LangChain-Agent-for-Poker.git
->>>>>>> 3f50707a
 cd poker-agents
 ```
 
